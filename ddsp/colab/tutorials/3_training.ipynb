{
<<<<<<< HEAD
 "cells": [
  {
   "cell_type": "markdown",
   "metadata": {
    "colab_type": "text",
    "id": "NpJd3dlOCStH"
   },
   "source": [
    "<a href=\"https://colab.research.google.com/github/magenta/ddsp/blob/master/ddsp/colab/tutorials/3_training.ipynb\" target=\"_parent\"><img src=\"https://colab.research.google.com/assets/colab-badge.svg\" alt=\"Open In Colab\"/></a>"
   ]
  },
  {
   "cell_type": "markdown",
   "metadata": {
    "colab_type": "text",
    "id": "hMqWDc_m6rUC"
   },
   "source": [
    "\n",
    "##### Copyright 2020 Google LLC.\n",
    "\n",
    "Licensed under the Apache License, Version 2.0 (the \"License\");\n",
    "\n",
    "\n",
    "\n"
   ]
  },
  {
   "cell_type": "code",
   "execution_count": 0,
   "metadata": {
    "colab": {},
    "colab_type": "code",
    "id": "VNhgka4UKNjf"
   },
   "outputs": [],
   "source": [
    "# Copyright 2020 Google LLC. All Rights Reserved.\n",
    "#\n",
    "# Licensed under the Apache License, Version 2.0 (the \"License\");\n",
    "# you may not use this file except in compliance with the License.\n",
    "# You may obtain a copy of the License at\n",
    "#\n",
    "#     http://www.apache.org/licenses/LICENSE-2.0\n",
    "#\n",
    "# Unless required by applicable law or agreed to in writing, software\n",
    "# distributed under the License is distributed on an \"AS IS\" BASIS,\n",
    "# WITHOUT WARRANTIES OR CONDITIONS OF ANY KIND, either express or implied.\n",
    "# See the License for the specific language governing permissions and\n",
    "# limitations under the License.\n",
    "# =============================================================================="
   ]
  },
  {
   "cell_type": "markdown",
   "metadata": {
    "colab_type": "text",
    "id": "ZFIqwYGbZ-df"
   },
   "source": [
    "# DDSP Training\n",
    "\n",
    "This notebook demonstrates the libraries in [https://github.com/magenta/ddsp/tree/master/ddsp/training](https://github.com/magenta/ddsp/tree/master/ddsp/training). It is a simple example, overfitting a single audio sample, for educational purposes. \n",
    "\n",
    "_For a full training pipeline please use [ddsp/training/ddsp_run.py](https://github.com/magenta/ddsp/blob/master/ddsp/training/README.md#train-1) as in the [train_autoencoder.ipynb](https://github.com/magenta/ddsp/blob/master/ddsp/colab/demos/train_autoencoder.ipynb)_.\n",
    "\n"
   ]
  },
  {
   "cell_type": "code",
   "execution_count": 2,
   "metadata": {
    "ExecuteTime": {
     "end_time": "2020-11-28T22:57:02.063435Z",
     "start_time": "2020-11-28T22:56:58.820982Z"
=======
  "cells": [
    {
      "cell_type": "markdown",
      "metadata": {
        "colab_type": "text",
        "id": "NpJd3dlOCStH"
      },
      "source": [
        "\u003ca href=\"https://colab.research.google.com/github/magenta/ddsp/blob/master/ddsp/colab/tutorials/3_training.ipynb\" target=\"_parent\"\u003e\u003cimg src=\"https://colab.research.google.com/assets/colab-badge.svg\" alt=\"Open In Colab\"/\u003e\u003c/a\u003e"
      ]
    },
    {
      "cell_type": "markdown",
      "metadata": {
        "colab_type": "text",
        "id": "hMqWDc_m6rUC"
      },
      "source": [
        "\n",
        "##### Copyright 2020 Google LLC.\n",
        "\n",
        "Licensed under the Apache License, Version 2.0 (the \"License\");\n",
        "\n",
        "\n",
        "\n"
      ]
    },
    {
      "cell_type": "code",
      "execution_count": 0,
      "metadata": {
        "colab": {},
        "colab_type": "code",
        "id": "VNhgka4UKNjf"
      },
      "outputs": [],
      "source": [
        "# Copyright 2020 Google LLC. All Rights Reserved.\n",
        "#\n",
        "# Licensed under the Apache License, Version 2.0 (the \"License\");\n",
        "# you may not use this file except in compliance with the License.\n",
        "# You may obtain a copy of the License at\n",
        "#\n",
        "#     http://www.apache.org/licenses/LICENSE-2.0\n",
        "#\n",
        "# Unless required by applicable law or agreed to in writing, software\n",
        "# distributed under the License is distributed on an \"AS IS\" BASIS,\n",
        "# WITHOUT WARRANTIES OR CONDITIONS OF ANY KIND, either express or implied.\n",
        "# See the License for the specific language governing permissions and\n",
        "# limitations under the License.\n",
        "# =============================================================================="
      ]
    },
    {
      "cell_type": "markdown",
      "metadata": {
        "colab_type": "text",
        "id": "ZFIqwYGbZ-df"
      },
      "source": [
        "# DDSP Training\n",
        "\n",
        "This notebook demonstrates the libraries in [https://github.com/magenta/ddsp/tree/master/ddsp/training](https://github.com/magenta/ddsp/tree/master/ddsp/training). It is a simple example, overfitting a single audio sample, for educational purposes. \n",
        "\n",
        "_For a full training pipeline please use [ddsp/training/ddsp_run.py](https://github.com/magenta/ddsp/blob/master/ddsp/training/README.md#train-1) as in the [train_autoencoder.ipynb](https://github.com/magenta/ddsp/blob/master/ddsp/colab/demos/train_autoencoder.ipynb)_.\n",
        "\n"
      ]
    },
    {
      "cell_type": "code",
      "execution_count": 0,
      "metadata": {
        "cellView": "both",
        "colab": {},
        "colab_type": "code",
        "id": "S_jXCnwZ2QYW"
      },
      "outputs": [],
      "source": [
        "# Install and import dependencies\n",
        "%tensorflow_version 2.x\n",
        "!pip install -qU ddsp\n",
        "\n",
        "# Ignore a bunch of deprecation warnings\n",
        "import warnings\n",
        "warnings.filterwarnings(\"ignore\")\n",
        "\n",
        "import time\n",
        "\n",
        "import ddsp\n",
        "from ddsp.training import (data, decoders, encoders, models, preprocessing, \n",
        "                           train_util, trainers)\n",
        "from ddsp.colab.colab_utils import play, specplot, DEFAULT_SAMPLE_RATE\n",
        "import gin\n",
        "import matplotlib.pyplot as plt\n",
        "import numpy as np\n",
        "import tensorflow.compat.v2 as tf\n",
        "import tensorflow_datasets as tfds\n",
        "\n",
        "sample_rate = DEFAULT_SAMPLE_RATE  # 16000"
      ]
    },
    {
      "cell_type": "markdown",
      "metadata": {
        "colab_type": "text",
        "id": "khYj8yiMDxGL"
      },
      "source": [
        "# Get a batch of data"
      ]
    },
    {
      "cell_type": "code",
      "execution_count": 0,
      "metadata": {
        "colab": {},
        "colab_type": "code",
        "id": "IzzaWKxVkYms"
      },
      "outputs": [],
      "source": [
        "# Get a single example from NSynth.\n",
        "# Takes a few seconds to load from GCS.\n",
        "data_provider = data.NSynthTfds(split='test')\n",
        "dataset = data_provider.get_batch(batch_size=1, shuffle=False).take(1).repeat()\n",
        "batch = next(iter(dataset))\n",
        "audio = batch['audio']\n",
        "n_samples = audio.shape[1]\n",
        "\n",
        "specplot(audio)\n",
        "play(audio)"
      ]
    },
    {
      "cell_type": "markdown",
      "metadata": {
        "colab_type": "text",
        "id": "acGO0ifg0I3k"
      },
      "source": [
        "# Get a distribution strategy\n"
      ]
    },
    {
      "cell_type": "code",
      "execution_count": 0,
      "metadata": {
        "colab": {},
        "colab_type": "code",
        "id": "VUlAeW40Wsvr"
      },
      "outputs": [],
      "source": [
        "strategy = train_util.get_strategy()"
      ]
    },
    {
      "cell_type": "markdown",
      "metadata": {
        "colab_type": "text",
        "id": "Op0V8onI0VUK"
      },
      "source": [
        "# Get model and trainer"
      ]
    },
    {
      "cell_type": "markdown",
      "metadata": {
        "colab_type": "text",
        "id": "EWZQXFLehCU0"
      },
      "source": [
        "## python "
      ]
    },
    {
      "cell_type": "code",
      "execution_count": 0,
      "metadata": {
        "colab": {},
        "colab_type": "code",
        "id": "HCqXRY1KeX8S"
      },
      "outputs": [],
      "source": [
        "TIME_STEPS = 1000\n",
        "\n",
        "# Create Neural Networks.\n",
        "preprocessor = preprocessing.F0LoudnessPreprocessor(time_steps=TIME_STEPS)\n",
        "\n",
        "decoder = decoders.RnnFcDecoder(rnn_channels = 256,\n",
        "                                rnn_type = 'gru',\n",
        "                                ch = 256,\n",
        "                                layers_per_stack = 1,\n",
        "                                input_keys = ('ld_scaled', 'f0_scaled'),\n",
        "                                output_splits = (('amps', 1),\n",
        "                                                 ('harmonic_distribution', 45),\n",
        "                                                 ('noise_magnitudes', 45)))\n",
        "\n",
        "# Create Processors.\n",
        "additive = ddsp.synths.Additive(n_samples=n_samples, \n",
        "                                sample_rate=sample_rate,\n",
        "                                name='additive')\n",
        "\n",
        "noise = ddsp.synths.FilteredNoise(window_size=0,\n",
        "                                  initial_bias=-10.0,\n",
        "                                  name='noise')\n",
        "add = ddsp.processors.Add(name='add')\n",
        "\n",
        "# Create ProcessorGroup.\n",
        "dag = [(additive, ['amps', 'harmonic_distribution', 'f0_hz']),\n",
        "       (noise, ['noise_magnitudes']),\n",
        "       (add, ['noise/signal', 'additive/signal'])]\n",
        "\n",
        "processor_group = ddsp.processors.ProcessorGroup(dag=dag,\n",
        "                                                 name='processor_group')\n",
        "\n",
        "\n",
        "# Loss_functions\n",
        "spectral_loss = ddsp.losses.SpectralLoss(loss_type='L1',\n",
        "                                         mag_weight=1.0,\n",
        "                                         logmag_weight=1.0)\n",
        "\n",
        "with strategy.scope():\n",
        "  # Put it together in a model.\n",
        "  model = models.Autoencoder(preprocessor=preprocessor,\n",
        "                             encoder=None,\n",
        "                             decoder=decoder,\n",
        "                             processor_group=processor_group,\n",
        "                             losses=[spectral_loss])\n",
        "  trainer = trainers.Trainer(model, strategy, learning_rate=1e-3)"
      ]
    },
    {
      "cell_type": "markdown",
      "metadata": {
        "colab_type": "text",
        "id": "uAZgDMV9hGyp"
      },
      "source": [
        "## or [`gin`](https://github.com/google/gin-config)"
      ]
    },
    {
      "cell_type": "code",
      "execution_count": 0,
      "metadata": {
        "colab": {},
        "colab_type": "code",
        "id": "1JPmTwQshVya"
      },
      "outputs": [],
      "source": [
        "gin_string = \"\"\"\n",
        "import ddsp\n",
        "import ddsp.training\n",
        "\n",
        "# Preprocessor\n",
        "models.Autoencoder.preprocessor = @preprocessing.F0LoudnessPreprocessor()\n",
        "preprocessing.F0LoudnessPreprocessor.time_steps = 1000\n",
        "\n",
        "\n",
        "# Encoder\n",
        "models.Autoencoder.encoder = None\n",
        "\n",
        "# Decoder\n",
        "models.Autoencoder.decoder = @decoders.RnnFcDecoder()\n",
        "decoders.RnnFcDecoder.rnn_channels = 256\n",
        "decoders.RnnFcDecoder.rnn_type = 'gru'\n",
        "decoders.RnnFcDecoder.ch = 256\n",
        "decoders.RnnFcDecoder.layers_per_stack = 1\n",
        "decoders.RnnFcDecoder.input_keys = ('ld_scaled', 'f0_scaled')\n",
        "decoders.RnnFcDecoder.output_splits = (('amps', 1),\n",
        "                                       ('harmonic_distribution', 20),\n",
        "                                       ('noise_magnitudes', 20))\n",
        "\n",
        "# ProcessorGroup\n",
        "models.Autoencoder.processor_group = @processors.ProcessorGroup()\n",
        "\n",
        "processors.ProcessorGroup.dag = [\n",
        "  (@additive/synths.Additive(),\n",
        "    ['amps', 'harmonic_distribution', 'f0_hz']),\n",
        "  (@noise/synths.FilteredNoise(),\n",
        "    ['noise_magnitudes']),\n",
        "  (@add/processors.Add(),\n",
        "    ['noise/signal', 'additive/signal']),\n",
        "]\n",
        "\n",
        "# Additive Synthesizer\n",
        "additive/synths.Additive.name = 'additive'\n",
        "additive/synths.Additive.n_samples = 64000\n",
        "additive/synths.Additive.scale_fn = @core.exp_sigmoid\n",
        "\n",
        "# Filtered Noise Synthesizer\n",
        "noise/synths.FilteredNoise.name = 'noise'\n",
        "noise/synths.FilteredNoise.n_samples = 64000\n",
        "noise/synths.FilteredNoise.window_size = 0\n",
        "noise/synths.FilteredNoise.scale_fn = @core.exp_sigmoid\n",
        "noise/synths.FilteredNoise.initial_bias = -10.0\n",
        "\n",
        "# Add\n",
        "add/processors.Add.name = 'add'\n",
        "\n",
        "models.Autoencoder.losses = [\n",
        "    @losses.SpectralLoss(),\n",
        "]\n",
        "losses.SpectralLoss.loss_type = 'L1'\n",
        "losses.SpectralLoss.mag_weight = 1.0\n",
        "losses.SpectralLoss.logmag_weight = 1.0\n",
        "\"\"\"\n",
        "\n",
        "with gin.unlock_config():\n",
        "  gin.parse_config(gin_string)\n",
        "\n",
        "with strategy.scope():\n",
        "  # Autoencoder arguments are filled by gin.\n",
        "  model = ddsp.training.models.Autoencoder()\n",
        "  trainer = trainers.Trainer(model, strategy, learning_rate=1e-3)"
      ]
    },
    {
      "cell_type": "markdown",
      "metadata": {
        "colab_type": "text",
        "id": "MnnxpYbRrPrp"
      },
      "source": [
        "# Train"
      ]
    },
    {
      "cell_type": "markdown",
      "metadata": {
        "colab_type": "text",
        "id": "IGvCE5BbrWTU"
      },
      "source": [
        "## Build model"
      ]
    },
    {
      "cell_type": "code",
      "execution_count": 0,
      "metadata": {
        "colab": {},
        "colab_type": "code",
        "id": "1lQW604_QWm1"
      },
      "outputs": [],
      "source": [
        "# Build model, easiest to just run forward pass.\n",
        "dataset = trainer.distribute_dataset(dataset)\n",
        "trainer.build(next(iter(dataset)))"
      ]
    },
    {
      "cell_type": "markdown",
      "metadata": {
        "colab_type": "text",
        "id": "RFEqt6e1DsqG"
      },
      "source": [
        "## Train Loop"
      ]
    },
    {
      "cell_type": "code",
      "execution_count": 0,
      "metadata": {
        "colab": {},
        "colab_type": "code",
        "id": "LWdoRIONDxri"
      },
      "outputs": [],
      "source": [
        "dataset_iter = iter(dataset)\n",
        "\n",
        "for i in range(300):\n",
        "  losses = trainer.train_step(dataset_iter)\n",
        "  res_str = 'step: {}\\t'.format(i)\n",
        "  for k, v in losses.items():\n",
        "    res_str += '{}: {:.2f}\\t'.format(k, v)\n",
        "  print(res_str)"
      ]
    },
    {
      "cell_type": "markdown",
      "metadata": {
        "colab_type": "text",
        "id": "2cj220vSF8_Y"
      },
      "source": [
        "# Analyze results"
      ]
    },
    {
      "cell_type": "code",
      "execution_count": 0,
      "metadata": {
        "colab": {},
        "colab_type": "code",
        "id": "mDU_FysURm_Z"
      },
      "outputs": [],
      "source": [
        "# Run a batch of predictions.\n",
        "start_time = time.time()\n",
        "controls =  model(next(dataset_iter))\n",
        "audio_gen = model.get_audio_from_outputs(controls)\n",
        "print('Prediction took %.1f seconds' % (time.time() - start_time))"
      ]
    },
    {
      "cell_type": "code",
      "execution_count": 0,
      "metadata": {
        "colab": {},
        "colab_type": "code",
        "id": "AlE5kkroHiFr"
      },
      "outputs": [],
      "source": [
        "print('Original Audio')\n",
        "play(audio)\n",
        "print('Resynthesized Audio')\n",
        "play(audio_gen)\n",
        "print('Filtered Noise Audio')\n",
        "audio_noise = controls['noise']['signal']\n",
        "play(audio_noise)\n",
        "\n",
        "specplot(audio)\n",
        "specplot(audio_gen)\n",
        "specplot(audio_noise)"
      ]
>>>>>>> a9703053
    },
    "cellView": "both",
    "colab": {},
    "colab_type": "code",
    "id": "S_jXCnwZ2QYW"
   },
   "outputs": [
    {
     "ename": "ModuleNotFoundError",
     "evalue": "No module named 'google.colab'",
     "output_type": "error",
     "traceback": [
      "\u001b[0;31m---------------------------------------------------------------------------\u001b[0m",
      "\u001b[0;31mModuleNotFoundError\u001b[0m                       Traceback (most recent call last)",
      "\u001b[0;32m<ipython-input-2-14a60cec6842>\u001b[0m in \u001b[0;36m<module>\u001b[0;34m\u001b[0m\n\u001b[1;32m     12\u001b[0m from ddsp.training import (data, decoders, encoders, models, preprocessing, \n\u001b[1;32m     13\u001b[0m                            train_util, trainers)\n\u001b[0;32m---> 14\u001b[0;31m \u001b[0;32mfrom\u001b[0m \u001b[0mddsp\u001b[0m\u001b[0;34m.\u001b[0m\u001b[0mcolab\u001b[0m\u001b[0;34m.\u001b[0m\u001b[0mcolab_utils\u001b[0m \u001b[0;32mimport\u001b[0m \u001b[0mplay\u001b[0m\u001b[0;34m,\u001b[0m \u001b[0mspecplot\u001b[0m\u001b[0;34m,\u001b[0m \u001b[0mDEFAULT_SAMPLE_RATE\u001b[0m\u001b[0;34m\u001b[0m\u001b[0;34m\u001b[0m\u001b[0m\n\u001b[0m\u001b[1;32m     15\u001b[0m \u001b[0;32mimport\u001b[0m \u001b[0mgin\u001b[0m\u001b[0;34m\u001b[0m\u001b[0;34m\u001b[0m\u001b[0m\n\u001b[1;32m     16\u001b[0m \u001b[0;32mimport\u001b[0m \u001b[0mmatplotlib\u001b[0m\u001b[0;34m.\u001b[0m\u001b[0mpyplot\u001b[0m \u001b[0;32mas\u001b[0m \u001b[0mplt\u001b[0m\u001b[0;34m\u001b[0m\u001b[0;34m\u001b[0m\u001b[0m\n",
      "\u001b[0;32m~/Documents/ddsp/ddsp/colab/colab_utils.py\u001b[0m in \u001b[0;36m<module>\u001b[0;34m\u001b[0m\n\u001b[1;32m     29\u001b[0m \u001b[0;32mimport\u001b[0m \u001b[0mtensorflow\u001b[0m\u001b[0;34m.\u001b[0m\u001b[0mcompat\u001b[0m\u001b[0;34m.\u001b[0m\u001b[0mv2\u001b[0m \u001b[0;32mas\u001b[0m \u001b[0mtf\u001b[0m\u001b[0;34m\u001b[0m\u001b[0;34m\u001b[0m\u001b[0m\n\u001b[1;32m     30\u001b[0m \u001b[0;34m\u001b[0m\u001b[0m\n\u001b[0;32m---> 31\u001b[0;31m \u001b[0;32mfrom\u001b[0m \u001b[0mgoogle\u001b[0m\u001b[0;34m.\u001b[0m\u001b[0mcolab\u001b[0m \u001b[0;32mimport\u001b[0m \u001b[0mfiles\u001b[0m\u001b[0;34m\u001b[0m\u001b[0;34m\u001b[0m\u001b[0m\n\u001b[0m\u001b[1;32m     32\u001b[0m \u001b[0;32mfrom\u001b[0m \u001b[0mgoogle\u001b[0m\u001b[0;34m.\u001b[0m\u001b[0mcolab\u001b[0m \u001b[0;32mimport\u001b[0m \u001b[0moutput\u001b[0m\u001b[0;34m\u001b[0m\u001b[0;34m\u001b[0m\u001b[0m\n\u001b[1;32m     33\u001b[0m \u001b[0;34m\u001b[0m\u001b[0m\n",
      "\u001b[0;31mModuleNotFoundError\u001b[0m: No module named 'google.colab'"
     ]
    }
   ],
   "source": [
    "# Install and import dependencies\n",
    "# %tensorflow_version 2.x\n",
    "# !pip install -qU ddsp\n",
    "\n",
    "# Ignore a bunch of deprecation warnings\n",
    "import warnings\n",
    "warnings.filterwarnings(\"ignore\")\n",
    "\n",
    "import time\n",
    "\n",
    "import ddsp\n",
    "from ddsp.training import (data, decoders, encoders, models, preprocessing, \n",
    "                           train_util, trainers)\n",
    "from ddsp.colab.colab_utils import play, specplot, DEFAULT_SAMPLE_RATE\n",
    "import gin\n",
    "import matplotlib.pyplot as plt\n",
    "import numpy as np\n",
    "import tensorflow.compat.v2 as tf\n",
    "import tensorflow_datasets as tfds\n",
    "\n",
    "sample_rate = DEFAULT_SAMPLE_RATE  # 16000"
   ]
  },
  {
   "cell_type": "markdown",
   "metadata": {
    "colab_type": "text",
    "id": "khYj8yiMDxGL"
   },
   "source": [
    "# Get a batch of data"
   ]
  },
  {
   "cell_type": "code",
   "execution_count": null,
   "metadata": {
    "ExecuteTime": {
     "end_time": "2020-11-24T05:12:08.982736Z",
     "start_time": "2020-11-24T05:12:04.953Z"
    },
    "colab": {},
    "colab_type": "code",
    "id": "IzzaWKxVkYms"
   },
   "outputs": [],
   "source": [
    "# Get a single example from NSynth.\n",
    "# Takes a few seconds to load from GCS.\n",
    "data_provider = data.NSynthTfds(split='test')\n",
    "dataset = data_provider.get_batch(batch_size=1, shuffle=False).take(1).repeat()\n",
    "batch = next(iter(dataset))\n",
    "audio = batch['audio']\n",
    "n_samples = audio.shape[1]\n",
    "\n",
    "specplot(audio)\n",
    "play(audio)"
   ]
  },
  {
   "cell_type": "markdown",
   "metadata": {
    "colab_type": "text",
    "id": "acGO0ifg0I3k"
   },
   "source": [
    "# Get a distribution strategy\n"
   ]
  },
  {
   "cell_type": "code",
   "execution_count": null,
   "metadata": {
    "ExecuteTime": {
     "end_time": "2020-11-24T05:12:08.984836Z",
     "start_time": "2020-11-24T05:12:06.698Z"
    },
    "colab": {},
    "colab_type": "code",
    "id": "VUlAeW40Wsvr"
   },
   "outputs": [],
   "source": [
    "strategy = train_util.get_strategy()"
   ]
  },
  {
   "cell_type": "markdown",
   "metadata": {
    "colab_type": "text",
    "id": "Op0V8onI0VUK"
   },
   "source": [
    "# Get model and trainer"
   ]
  },
  {
   "cell_type": "markdown",
   "metadata": {
    "colab_type": "text",
    "id": "EWZQXFLehCU0"
   },
   "source": [
    "## python "
   ]
  },
  {
   "cell_type": "code",
   "execution_count": 0,
   "metadata": {
    "colab": {},
    "colab_type": "code",
    "id": "HCqXRY1KeX8S"
   },
   "outputs": [],
   "source": [
    "TIME_STEPS = 1000\n",
    "\n",
    "# Create Neural Networks.\n",
    "preprocessor = preprocessing.DefaultPreprocessor(time_steps=TIME_STEPS)\n",
    "\n",
    "decoder = decoders.RnnFcDecoder(rnn_channels = 256,\n",
    "                                rnn_type = 'gru',\n",
    "                                ch = 256,\n",
    "                                layers_per_stack = 1,\n",
    "                                input_keys = ('ld_scaled', 'f0_scaled'),\n",
    "                                output_splits = (('amps', 1),\n",
    "                                                 ('harmonic_distribution', 45),\n",
    "                                                 ('noise_magnitudes', 45)))\n",
    "\n",
    "# Create Processors.\n",
    "additive = ddsp.synths.Additive(n_samples=n_samples, \n",
    "                                sample_rate=sample_rate,\n",
    "                                name='additive')\n",
    "\n",
    "noise = ddsp.synths.FilteredNoise(window_size=0,\n",
    "                                  initial_bias=-10.0,\n",
    "                                  name='noise')\n",
    "add = ddsp.processors.Add(name='add')\n",
    "\n",
    "# Create ProcessorGroup.\n",
    "dag = [(additive, ['amps', 'harmonic_distribution', 'f0_hz']),\n",
    "       (noise, ['noise_magnitudes']),\n",
    "       (add, ['noise/signal', 'additive/signal'])]\n",
    "\n",
    "processor_group = ddsp.processors.ProcessorGroup(dag=dag,\n",
    "                                                 name='processor_group')\n",
    "\n",
    "\n",
    "# Loss_functions\n",
    "spectral_loss = ddsp.losses.SpectralLoss(loss_type='L1',\n",
    "                                         mag_weight=1.0,\n",
    "                                         logmag_weight=1.0)\n",
    "\n",
    "with strategy.scope():\n",
    "  # Put it together in a model.\n",
    "  model = models.Autoencoder(preprocessor=preprocessor,\n",
    "                             encoder=None,\n",
    "                             decoder=decoder,\n",
    "                             processor_group=processor_group,\n",
    "                             losses=[spectral_loss])\n",
    "  trainer = trainers.Trainer(model, strategy, learning_rate=1e-3)"
   ]
  },
  {
   "cell_type": "markdown",
   "metadata": {
    "colab_type": "text",
    "id": "uAZgDMV9hGyp"
   },
   "source": [
    "## or [`gin`](https://github.com/google/gin-config)"
   ]
  },
  {
   "cell_type": "code",
   "execution_count": 0,
   "metadata": {
    "colab": {},
    "colab_type": "code",
    "id": "1JPmTwQshVya"
   },
   "outputs": [],
   "source": [
    "gin_string = \"\"\"\n",
    "import ddsp\n",
    "import ddsp.training\n",
    "\n",
    "# Preprocessor\n",
    "models.Autoencoder.preprocessor = @preprocessing.DefaultPreprocessor()\n",
    "preprocessing.DefaultPreprocessor.time_steps = 1000\n",
    "\n",
    "\n",
    "# Encoder\n",
    "models.Autoencoder.encoder = None\n",
    "\n",
    "# Decoder\n",
    "models.Autoencoder.decoder = @decoders.RnnFcDecoder()\n",
    "decoders.RnnFcDecoder.rnn_channels = 256\n",
    "decoders.RnnFcDecoder.rnn_type = 'gru'\n",
    "decoders.RnnFcDecoder.ch = 256\n",
    "decoders.RnnFcDecoder.layers_per_stack = 1\n",
    "decoders.RnnFcDecoder.input_keys = ('ld_scaled', 'f0_scaled')\n",
    "decoders.RnnFcDecoder.output_splits = (('amps', 1),\n",
    "                                       ('harmonic_distribution', 20),\n",
    "                                       ('noise_magnitudes', 20))\n",
    "\n",
    "# ProcessorGroup\n",
    "models.Autoencoder.processor_group = @processors.ProcessorGroup()\n",
    "\n",
    "processors.ProcessorGroup.dag = [\n",
    "  (@additive/synths.Additive(),\n",
    "    ['amps', 'harmonic_distribution', 'f0_hz']),\n",
    "  (@noise/synths.FilteredNoise(),\n",
    "    ['noise_magnitudes']),\n",
    "  (@add/processors.Add(),\n",
    "    ['noise/signal', 'additive/signal']),\n",
    "]\n",
    "\n",
    "# Additive Synthesizer\n",
    "additive/synths.Additive.name = 'additive'\n",
    "additive/synths.Additive.n_samples = 64000\n",
    "additive/synths.Additive.scale_fn = @core.exp_sigmoid\n",
    "\n",
    "# Filtered Noise Synthesizer\n",
    "noise/synths.FilteredNoise.name = 'noise'\n",
    "noise/synths.FilteredNoise.n_samples = 64000\n",
    "noise/synths.FilteredNoise.window_size = 0\n",
    "noise/synths.FilteredNoise.scale_fn = @core.exp_sigmoid\n",
    "noise/synths.FilteredNoise.initial_bias = -10.0\n",
    "\n",
    "# Add\n",
    "add/processors.Add.name = 'add'\n",
    "\n",
    "models.Autoencoder.losses = [\n",
    "    @losses.SpectralLoss(),\n",
    "]\n",
    "losses.SpectralLoss.loss_type = 'L1'\n",
    "losses.SpectralLoss.mag_weight = 1.0\n",
    "losses.SpectralLoss.logmag_weight = 1.0\n",
    "\"\"\"\n",
    "\n",
    "with gin.unlock_config():\n",
    "  gin.parse_config(gin_string)\n",
    "\n",
    "with strategy.scope():\n",
    "  # Autoencoder arguments are filled by gin.\n",
    "  model = ddsp.training.models.Autoencoder()\n",
    "  trainer = trainers.Trainer(model, strategy, learning_rate=1e-3)"
   ]
  },
  {
   "cell_type": "markdown",
   "metadata": {
    "colab_type": "text",
    "id": "MnnxpYbRrPrp"
   },
   "source": [
    "# Train"
   ]
  },
  {
   "cell_type": "markdown",
   "metadata": {
    "colab_type": "text",
    "id": "IGvCE5BbrWTU"
   },
   "source": [
    "## Build model"
   ]
  },
  {
   "cell_type": "code",
   "execution_count": 0,
   "metadata": {
    "colab": {},
    "colab_type": "code",
    "id": "1lQW604_QWm1"
   },
   "outputs": [],
   "source": [
    "# Build model, easiest to just run forward pass.\n",
    "dataset = trainer.distribute_dataset(dataset)\n",
    "trainer.build(next(iter(dataset)))"
   ]
  },
  {
   "cell_type": "markdown",
   "metadata": {
    "colab_type": "text",
    "id": "RFEqt6e1DsqG"
   },
   "source": [
    "## Train Loop"
   ]
  },
  {
   "cell_type": "code",
   "execution_count": 0,
   "metadata": {
    "colab": {},
    "colab_type": "code",
    "id": "LWdoRIONDxri"
   },
   "outputs": [],
   "source": [
    "dataset_iter = iter(dataset)\n",
    "\n",
    "for i in range(300):\n",
    "  losses = trainer.train_step(dataset_iter)\n",
    "  res_str = 'step: {}\\t'.format(i)\n",
    "  for k, v in losses.items():\n",
    "    res_str += '{}: {:.2f}\\t'.format(k, v)\n",
    "  print(res_str)"
   ]
  },
  {
   "cell_type": "markdown",
   "metadata": {
    "colab_type": "text",
    "id": "2cj220vSF8_Y"
   },
   "source": [
    "# Analyze results"
   ]
  },
  {
   "cell_type": "code",
   "execution_count": 0,
   "metadata": {
    "colab": {},
    "colab_type": "code",
    "id": "mDU_FysURm_Z"
   },
   "outputs": [],
   "source": [
    "# Run a batch of predictions.\n",
    "start_time = time.time()\n",
    "controls =  model(next(dataset_iter))\n",
    "audio_gen = model.get_audio_from_outputs(controls)\n",
    "print('Prediction took %.1f seconds' % (time.time() - start_time))"
   ]
  },
  {
   "cell_type": "code",
   "execution_count": 0,
   "metadata": {
    "colab": {},
    "colab_type": "code",
    "id": "AlE5kkroHiFr"
   },
   "outputs": [],
   "source": [
    "print('Original Audio')\n",
    "play(audio)\n",
    "print('Resynthesized Audio')\n",
    "play(audio_gen)\n",
    "print('Filtered Noise Audio')\n",
    "audio_noise = controls['noise']['signal']\n",
    "play(audio_noise)\n",
    "\n",
    "specplot(audio)\n",
    "specplot(audio_gen)\n",
    "specplot(audio_noise)"
   ]
  },
  {
   "cell_type": "code",
   "execution_count": 0,
   "metadata": {
    "colab": {},
    "colab_type": "code",
    "id": "DVhoLzV-ZYav"
   },
   "outputs": [],
   "source": [
    "batch_idx = 0\n",
    "get = lambda key: ddsp.core.nested_lookup(key, controls)[batch_idx]\n",
    "\n",
    "amps = get('additive/controls/amplitudes')\n",
    "harmonic_distribution = get('additive/controls/harmonic_distribution')\n",
    "noise_magnitudes = get('noise/controls/magnitudes')\n",
    "f0_hz = get('f0_hz')\n",
    "loudness = get('loudness_db')\n",
    "\n",
    "audio_noise = get('noise/signal')\n",
    "\n",
    "f, ax = plt.subplots(1, 2, figsize=(14, 4))\n",
    "f.suptitle('Input Features', fontsize=16)\n",
    "ax[0].plot(loudness)\n",
    "ax[0].set_ylabel('Loudness')\n",
    "ax[1].plot(f0_hz)\n",
    "ax[1].set_ylabel('F0_Hz')\n",
    "\n",
    "f, ax = plt.subplots(1, 2, figsize=(14, 4))\n",
    "f.suptitle('Synth Params', fontsize=16)\n",
    "ax[0].semilogy(amps)\n",
    "ax[0].set_ylabel('Amps')\n",
    "ax[0].set_ylim(1e-5, 2)\n",
    "# ax[0].semilogy(harmonic_distribution)\n",
    "ax[1].matshow(np.rot90(np.log10(harmonic_distribution + 1e-6)),\n",
    "              cmap=plt.cm.magma, \n",
    "              aspect='auto')\n",
    "ax[1].set_ylabel('Harmonic Distribution')\n",
    "ax[1].set_xticks([])\n",
    "_ = ax[1].set_yticks([])\n",
    "\n",
    "f, ax = plt.subplots(1, 1, figsize=(7, 4))\n",
    "# f.suptitle('Filtered Noise Params', fontsize=16)\n",
    "ax.matshow(np.rot90(np.log10(noise_magnitudes + 1e-6)), \n",
    "           cmap=plt.cm.magma, \n",
    "           aspect='auto')\n",
    "ax.set_ylabel('Filtered Noise Magnitudes')\n",
    "ax.set_xticks([])\n",
    "_ = ax.set_yticks([])\n"
   ]
  }
 ],
 "metadata": {
  "accelerator": "GPU",
  "colab": {
   "collapsed_sections": [
    "hMqWDc_m6rUC",
    "ZFIqwYGbZ-df",
    "khYj8yiMDxGL",
    "acGO0ifg0I3k",
    "Op0V8onI0VUK",
    "EWZQXFLehCU0",
    "uAZgDMV9hGyp",
    "MnnxpYbRrPrp",
    "IGvCE5BbrWTU",
    "RFEqt6e1DsqG",
    "2cj220vSF8_Y"
   ],
   "last_runtime": {},
   "name": "3_training.ipynb",
   "provenance": [],
   "toc_visible": true
  },
  "kernelspec": {
   "display_name": "Python 3",
   "language": "python",
   "name": "python3"
  },
  "language_info": {
   "codemirror_mode": {
    "name": "ipython",
    "version": 3
   },
   "file_extension": ".py",
   "mimetype": "text/x-python",
   "name": "python",
   "nbconvert_exporter": "python",
   "pygments_lexer": "ipython3",
   "version": "3.8.5"
  },
  "toc": {
   "base_numbering": 1,
   "nav_menu": {},
   "number_sections": true,
   "sideBar": true,
   "skip_h1_title": false,
   "title_cell": "Table of Contents",
   "title_sidebar": "Contents",
   "toc_cell": false,
   "toc_position": {},
   "toc_section_display": true,
   "toc_window_display": false
  }
 },
 "nbformat": 4,
 "nbformat_minor": 1
}<|MERGE_RESOLUTION|>--- conflicted
+++ resolved
@@ -1,81 +1,4 @@
 {
-<<<<<<< HEAD
- "cells": [
-  {
-   "cell_type": "markdown",
-   "metadata": {
-    "colab_type": "text",
-    "id": "NpJd3dlOCStH"
-   },
-   "source": [
-    "<a href=\"https://colab.research.google.com/github/magenta/ddsp/blob/master/ddsp/colab/tutorials/3_training.ipynb\" target=\"_parent\"><img src=\"https://colab.research.google.com/assets/colab-badge.svg\" alt=\"Open In Colab\"/></a>"
-   ]
-  },
-  {
-   "cell_type": "markdown",
-   "metadata": {
-    "colab_type": "text",
-    "id": "hMqWDc_m6rUC"
-   },
-   "source": [
-    "\n",
-    "##### Copyright 2020 Google LLC.\n",
-    "\n",
-    "Licensed under the Apache License, Version 2.0 (the \"License\");\n",
-    "\n",
-    "\n",
-    "\n"
-   ]
-  },
-  {
-   "cell_type": "code",
-   "execution_count": 0,
-   "metadata": {
-    "colab": {},
-    "colab_type": "code",
-    "id": "VNhgka4UKNjf"
-   },
-   "outputs": [],
-   "source": [
-    "# Copyright 2020 Google LLC. All Rights Reserved.\n",
-    "#\n",
-    "# Licensed under the Apache License, Version 2.0 (the \"License\");\n",
-    "# you may not use this file except in compliance with the License.\n",
-    "# You may obtain a copy of the License at\n",
-    "#\n",
-    "#     http://www.apache.org/licenses/LICENSE-2.0\n",
-    "#\n",
-    "# Unless required by applicable law or agreed to in writing, software\n",
-    "# distributed under the License is distributed on an \"AS IS\" BASIS,\n",
-    "# WITHOUT WARRANTIES OR CONDITIONS OF ANY KIND, either express or implied.\n",
-    "# See the License for the specific language governing permissions and\n",
-    "# limitations under the License.\n",
-    "# =============================================================================="
-   ]
-  },
-  {
-   "cell_type": "markdown",
-   "metadata": {
-    "colab_type": "text",
-    "id": "ZFIqwYGbZ-df"
-   },
-   "source": [
-    "# DDSP Training\n",
-    "\n",
-    "This notebook demonstrates the libraries in [https://github.com/magenta/ddsp/tree/master/ddsp/training](https://github.com/magenta/ddsp/tree/master/ddsp/training). It is a simple example, overfitting a single audio sample, for educational purposes. \n",
-    "\n",
-    "_For a full training pipeline please use [ddsp/training/ddsp_run.py](https://github.com/magenta/ddsp/blob/master/ddsp/training/README.md#train-1) as in the [train_autoencoder.ipynb](https://github.com/magenta/ddsp/blob/master/ddsp/colab/demos/train_autoencoder.ipynb)_.\n",
-    "\n"
-   ]
-  },
-  {
-   "cell_type": "code",
-   "execution_count": 2,
-   "metadata": {
-    "ExecuteTime": {
-     "end_time": "2020-11-28T22:57:02.063435Z",
-     "start_time": "2020-11-28T22:56:58.820982Z"
-=======
   "cells": [
     {
       "cell_type": "markdown",
@@ -512,498 +435,85 @@
         "specplot(audio_gen)\n",
         "specplot(audio_noise)"
       ]
->>>>>>> a9703053
-    },
-    "cellView": "both",
-    "colab": {},
-    "colab_type": "code",
-    "id": "S_jXCnwZ2QYW"
-   },
-   "outputs": [
-    {
-     "ename": "ModuleNotFoundError",
-     "evalue": "No module named 'google.colab'",
-     "output_type": "error",
-     "traceback": [
-      "\u001b[0;31m---------------------------------------------------------------------------\u001b[0m",
-      "\u001b[0;31mModuleNotFoundError\u001b[0m                       Traceback (most recent call last)",
-      "\u001b[0;32m<ipython-input-2-14a60cec6842>\u001b[0m in \u001b[0;36m<module>\u001b[0;34m\u001b[0m\n\u001b[1;32m     12\u001b[0m from ddsp.training import (data, decoders, encoders, models, preprocessing, \n\u001b[1;32m     13\u001b[0m                            train_util, trainers)\n\u001b[0;32m---> 14\u001b[0;31m \u001b[0;32mfrom\u001b[0m \u001b[0mddsp\u001b[0m\u001b[0;34m.\u001b[0m\u001b[0mcolab\u001b[0m\u001b[0;34m.\u001b[0m\u001b[0mcolab_utils\u001b[0m \u001b[0;32mimport\u001b[0m \u001b[0mplay\u001b[0m\u001b[0;34m,\u001b[0m \u001b[0mspecplot\u001b[0m\u001b[0;34m,\u001b[0m \u001b[0mDEFAULT_SAMPLE_RATE\u001b[0m\u001b[0;34m\u001b[0m\u001b[0;34m\u001b[0m\u001b[0m\n\u001b[0m\u001b[1;32m     15\u001b[0m \u001b[0;32mimport\u001b[0m \u001b[0mgin\u001b[0m\u001b[0;34m\u001b[0m\u001b[0;34m\u001b[0m\u001b[0m\n\u001b[1;32m     16\u001b[0m \u001b[0;32mimport\u001b[0m \u001b[0mmatplotlib\u001b[0m\u001b[0;34m.\u001b[0m\u001b[0mpyplot\u001b[0m \u001b[0;32mas\u001b[0m \u001b[0mplt\u001b[0m\u001b[0;34m\u001b[0m\u001b[0;34m\u001b[0m\u001b[0m\n",
-      "\u001b[0;32m~/Documents/ddsp/ddsp/colab/colab_utils.py\u001b[0m in \u001b[0;36m<module>\u001b[0;34m\u001b[0m\n\u001b[1;32m     29\u001b[0m \u001b[0;32mimport\u001b[0m \u001b[0mtensorflow\u001b[0m\u001b[0;34m.\u001b[0m\u001b[0mcompat\u001b[0m\u001b[0;34m.\u001b[0m\u001b[0mv2\u001b[0m \u001b[0;32mas\u001b[0m \u001b[0mtf\u001b[0m\u001b[0;34m\u001b[0m\u001b[0;34m\u001b[0m\u001b[0m\n\u001b[1;32m     30\u001b[0m \u001b[0;34m\u001b[0m\u001b[0m\n\u001b[0;32m---> 31\u001b[0;31m \u001b[0;32mfrom\u001b[0m \u001b[0mgoogle\u001b[0m\u001b[0;34m.\u001b[0m\u001b[0mcolab\u001b[0m \u001b[0;32mimport\u001b[0m \u001b[0mfiles\u001b[0m\u001b[0;34m\u001b[0m\u001b[0;34m\u001b[0m\u001b[0m\n\u001b[0m\u001b[1;32m     32\u001b[0m \u001b[0;32mfrom\u001b[0m \u001b[0mgoogle\u001b[0m\u001b[0;34m.\u001b[0m\u001b[0mcolab\u001b[0m \u001b[0;32mimport\u001b[0m \u001b[0moutput\u001b[0m\u001b[0;34m\u001b[0m\u001b[0;34m\u001b[0m\u001b[0m\n\u001b[1;32m     33\u001b[0m \u001b[0;34m\u001b[0m\u001b[0m\n",
-      "\u001b[0;31mModuleNotFoundError\u001b[0m: No module named 'google.colab'"
-     ]
+    },
+    {
+      "cell_type": "code",
+      "execution_count": 0,
+      "metadata": {
+        "colab": {},
+        "colab_type": "code",
+        "id": "DVhoLzV-ZYav"
+      },
+      "outputs": [],
+      "source": [
+        "batch_idx = 0\n",
+        "get = lambda key: ddsp.core.nested_lookup(key, controls)[batch_idx]\n",
+        "\n",
+        "amps = get('additive/controls/amplitudes')\n",
+        "harmonic_distribution = get('additive/controls/harmonic_distribution')\n",
+        "noise_magnitudes = get('noise/controls/magnitudes')\n",
+        "f0_hz = get('f0_hz')\n",
+        "loudness = get('loudness_db')\n",
+        "\n",
+        "audio_noise = get('noise/signal')\n",
+        "\n",
+        "f, ax = plt.subplots(1, 2, figsize=(14, 4))\n",
+        "f.suptitle('Input Features', fontsize=16)\n",
+        "ax[0].plot(loudness)\n",
+        "ax[0].set_ylabel('Loudness')\n",
+        "ax[1].plot(f0_hz)\n",
+        "ax[1].set_ylabel('F0_Hz')\n",
+        "\n",
+        "f, ax = plt.subplots(1, 2, figsize=(14, 4))\n",
+        "f.suptitle('Synth Params', fontsize=16)\n",
+        "ax[0].semilogy(amps)\n",
+        "ax[0].set_ylabel('Amps')\n",
+        "ax[0].set_ylim(1e-5, 2)\n",
+        "# ax[0].semilogy(harmonic_distribution)\n",
+        "ax[1].matshow(np.rot90(np.log10(harmonic_distribution + 1e-6)),\n",
+        "              cmap=plt.cm.magma, \n",
+        "              aspect='auto')\n",
+        "ax[1].set_ylabel('Harmonic Distribution')\n",
+        "ax[1].set_xticks([])\n",
+        "_ = ax[1].set_yticks([])\n",
+        "\n",
+        "f, ax = plt.subplots(1, 1, figsize=(7, 4))\n",
+        "# f.suptitle('Filtered Noise Params', fontsize=16)\n",
+        "ax.matshow(np.rot90(np.log10(noise_magnitudes + 1e-6)), \n",
+        "           cmap=plt.cm.magma, \n",
+        "           aspect='auto')\n",
+        "ax.set_ylabel('Filtered Noise Magnitudes')\n",
+        "ax.set_xticks([])\n",
+        "_ = ax.set_yticks([])\n"
+      ]
     }
-   ],
-   "source": [
-    "# Install and import dependencies\n",
-    "# %tensorflow_version 2.x\n",
-    "# !pip install -qU ddsp\n",
-    "\n",
-    "# Ignore a bunch of deprecation warnings\n",
-    "import warnings\n",
-    "warnings.filterwarnings(\"ignore\")\n",
-    "\n",
-    "import time\n",
-    "\n",
-    "import ddsp\n",
-    "from ddsp.training import (data, decoders, encoders, models, preprocessing, \n",
-    "                           train_util, trainers)\n",
-    "from ddsp.colab.colab_utils import play, specplot, DEFAULT_SAMPLE_RATE\n",
-    "import gin\n",
-    "import matplotlib.pyplot as plt\n",
-    "import numpy as np\n",
-    "import tensorflow.compat.v2 as tf\n",
-    "import tensorflow_datasets as tfds\n",
-    "\n",
-    "sample_rate = DEFAULT_SAMPLE_RATE  # 16000"
-   ]
+  ],
+  "metadata": {
+    "accelerator": "GPU",
+    "colab": {
+      "collapsed_sections": [
+        "hMqWDc_m6rUC",
+        "ZFIqwYGbZ-df",
+        "khYj8yiMDxGL",
+        "acGO0ifg0I3k",
+        "Op0V8onI0VUK",
+        "EWZQXFLehCU0",
+        "uAZgDMV9hGyp",
+        "MnnxpYbRrPrp",
+        "IGvCE5BbrWTU",
+        "RFEqt6e1DsqG",
+        "2cj220vSF8_Y"
+      ],
+      "last_runtime": {},
+      "name": "3_training.ipynb",
+      "provenance": [],
+      "toc_visible": true
+    },
+    "kernelspec": {
+      "display_name": "Python 3",
+      "name": "python3"
+    }
   },
-  {
-   "cell_type": "markdown",
-   "metadata": {
-    "colab_type": "text",
-    "id": "khYj8yiMDxGL"
-   },
-   "source": [
-    "# Get a batch of data"
-   ]
-  },
-  {
-   "cell_type": "code",
-   "execution_count": null,
-   "metadata": {
-    "ExecuteTime": {
-     "end_time": "2020-11-24T05:12:08.982736Z",
-     "start_time": "2020-11-24T05:12:04.953Z"
-    },
-    "colab": {},
-    "colab_type": "code",
-    "id": "IzzaWKxVkYms"
-   },
-   "outputs": [],
-   "source": [
-    "# Get a single example from NSynth.\n",
-    "# Takes a few seconds to load from GCS.\n",
-    "data_provider = data.NSynthTfds(split='test')\n",
-    "dataset = data_provider.get_batch(batch_size=1, shuffle=False).take(1).repeat()\n",
-    "batch = next(iter(dataset))\n",
-    "audio = batch['audio']\n",
-    "n_samples = audio.shape[1]\n",
-    "\n",
-    "specplot(audio)\n",
-    "play(audio)"
-   ]
-  },
-  {
-   "cell_type": "markdown",
-   "metadata": {
-    "colab_type": "text",
-    "id": "acGO0ifg0I3k"
-   },
-   "source": [
-    "# Get a distribution strategy\n"
-   ]
-  },
-  {
-   "cell_type": "code",
-   "execution_count": null,
-   "metadata": {
-    "ExecuteTime": {
-     "end_time": "2020-11-24T05:12:08.984836Z",
-     "start_time": "2020-11-24T05:12:06.698Z"
-    },
-    "colab": {},
-    "colab_type": "code",
-    "id": "VUlAeW40Wsvr"
-   },
-   "outputs": [],
-   "source": [
-    "strategy = train_util.get_strategy()"
-   ]
-  },
-  {
-   "cell_type": "markdown",
-   "metadata": {
-    "colab_type": "text",
-    "id": "Op0V8onI0VUK"
-   },
-   "source": [
-    "# Get model and trainer"
-   ]
-  },
-  {
-   "cell_type": "markdown",
-   "metadata": {
-    "colab_type": "text",
-    "id": "EWZQXFLehCU0"
-   },
-   "source": [
-    "## python "
-   ]
-  },
-  {
-   "cell_type": "code",
-   "execution_count": 0,
-   "metadata": {
-    "colab": {},
-    "colab_type": "code",
-    "id": "HCqXRY1KeX8S"
-   },
-   "outputs": [],
-   "source": [
-    "TIME_STEPS = 1000\n",
-    "\n",
-    "# Create Neural Networks.\n",
-    "preprocessor = preprocessing.DefaultPreprocessor(time_steps=TIME_STEPS)\n",
-    "\n",
-    "decoder = decoders.RnnFcDecoder(rnn_channels = 256,\n",
-    "                                rnn_type = 'gru',\n",
-    "                                ch = 256,\n",
-    "                                layers_per_stack = 1,\n",
-    "                                input_keys = ('ld_scaled', 'f0_scaled'),\n",
-    "                                output_splits = (('amps', 1),\n",
-    "                                                 ('harmonic_distribution', 45),\n",
-    "                                                 ('noise_magnitudes', 45)))\n",
-    "\n",
-    "# Create Processors.\n",
-    "additive = ddsp.synths.Additive(n_samples=n_samples, \n",
-    "                                sample_rate=sample_rate,\n",
-    "                                name='additive')\n",
-    "\n",
-    "noise = ddsp.synths.FilteredNoise(window_size=0,\n",
-    "                                  initial_bias=-10.0,\n",
-    "                                  name='noise')\n",
-    "add = ddsp.processors.Add(name='add')\n",
-    "\n",
-    "# Create ProcessorGroup.\n",
-    "dag = [(additive, ['amps', 'harmonic_distribution', 'f0_hz']),\n",
-    "       (noise, ['noise_magnitudes']),\n",
-    "       (add, ['noise/signal', 'additive/signal'])]\n",
-    "\n",
-    "processor_group = ddsp.processors.ProcessorGroup(dag=dag,\n",
-    "                                                 name='processor_group')\n",
-    "\n",
-    "\n",
-    "# Loss_functions\n",
-    "spectral_loss = ddsp.losses.SpectralLoss(loss_type='L1',\n",
-    "                                         mag_weight=1.0,\n",
-    "                                         logmag_weight=1.0)\n",
-    "\n",
-    "with strategy.scope():\n",
-    "  # Put it together in a model.\n",
-    "  model = models.Autoencoder(preprocessor=preprocessor,\n",
-    "                             encoder=None,\n",
-    "                             decoder=decoder,\n",
-    "                             processor_group=processor_group,\n",
-    "                             losses=[spectral_loss])\n",
-    "  trainer = trainers.Trainer(model, strategy, learning_rate=1e-3)"
-   ]
-  },
-  {
-   "cell_type": "markdown",
-   "metadata": {
-    "colab_type": "text",
-    "id": "uAZgDMV9hGyp"
-   },
-   "source": [
-    "## or [`gin`](https://github.com/google/gin-config)"
-   ]
-  },
-  {
-   "cell_type": "code",
-   "execution_count": 0,
-   "metadata": {
-    "colab": {},
-    "colab_type": "code",
-    "id": "1JPmTwQshVya"
-   },
-   "outputs": [],
-   "source": [
-    "gin_string = \"\"\"\n",
-    "import ddsp\n",
-    "import ddsp.training\n",
-    "\n",
-    "# Preprocessor\n",
-    "models.Autoencoder.preprocessor = @preprocessing.DefaultPreprocessor()\n",
-    "preprocessing.DefaultPreprocessor.time_steps = 1000\n",
-    "\n",
-    "\n",
-    "# Encoder\n",
-    "models.Autoencoder.encoder = None\n",
-    "\n",
-    "# Decoder\n",
-    "models.Autoencoder.decoder = @decoders.RnnFcDecoder()\n",
-    "decoders.RnnFcDecoder.rnn_channels = 256\n",
-    "decoders.RnnFcDecoder.rnn_type = 'gru'\n",
-    "decoders.RnnFcDecoder.ch = 256\n",
-    "decoders.RnnFcDecoder.layers_per_stack = 1\n",
-    "decoders.RnnFcDecoder.input_keys = ('ld_scaled', 'f0_scaled')\n",
-    "decoders.RnnFcDecoder.output_splits = (('amps', 1),\n",
-    "                                       ('harmonic_distribution', 20),\n",
-    "                                       ('noise_magnitudes', 20))\n",
-    "\n",
-    "# ProcessorGroup\n",
-    "models.Autoencoder.processor_group = @processors.ProcessorGroup()\n",
-    "\n",
-    "processors.ProcessorGroup.dag = [\n",
-    "  (@additive/synths.Additive(),\n",
-    "    ['amps', 'harmonic_distribution', 'f0_hz']),\n",
-    "  (@noise/synths.FilteredNoise(),\n",
-    "    ['noise_magnitudes']),\n",
-    "  (@add/processors.Add(),\n",
-    "    ['noise/signal', 'additive/signal']),\n",
-    "]\n",
-    "\n",
-    "# Additive Synthesizer\n",
-    "additive/synths.Additive.name = 'additive'\n",
-    "additive/synths.Additive.n_samples = 64000\n",
-    "additive/synths.Additive.scale_fn = @core.exp_sigmoid\n",
-    "\n",
-    "# Filtered Noise Synthesizer\n",
-    "noise/synths.FilteredNoise.name = 'noise'\n",
-    "noise/synths.FilteredNoise.n_samples = 64000\n",
-    "noise/synths.FilteredNoise.window_size = 0\n",
-    "noise/synths.FilteredNoise.scale_fn = @core.exp_sigmoid\n",
-    "noise/synths.FilteredNoise.initial_bias = -10.0\n",
-    "\n",
-    "# Add\n",
-    "add/processors.Add.name = 'add'\n",
-    "\n",
-    "models.Autoencoder.losses = [\n",
-    "    @losses.SpectralLoss(),\n",
-    "]\n",
-    "losses.SpectralLoss.loss_type = 'L1'\n",
-    "losses.SpectralLoss.mag_weight = 1.0\n",
-    "losses.SpectralLoss.logmag_weight = 1.0\n",
-    "\"\"\"\n",
-    "\n",
-    "with gin.unlock_config():\n",
-    "  gin.parse_config(gin_string)\n",
-    "\n",
-    "with strategy.scope():\n",
-    "  # Autoencoder arguments are filled by gin.\n",
-    "  model = ddsp.training.models.Autoencoder()\n",
-    "  trainer = trainers.Trainer(model, strategy, learning_rate=1e-3)"
-   ]
-  },
-  {
-   "cell_type": "markdown",
-   "metadata": {
-    "colab_type": "text",
-    "id": "MnnxpYbRrPrp"
-   },
-   "source": [
-    "# Train"
-   ]
-  },
-  {
-   "cell_type": "markdown",
-   "metadata": {
-    "colab_type": "text",
-    "id": "IGvCE5BbrWTU"
-   },
-   "source": [
-    "## Build model"
-   ]
-  },
-  {
-   "cell_type": "code",
-   "execution_count": 0,
-   "metadata": {
-    "colab": {},
-    "colab_type": "code",
-    "id": "1lQW604_QWm1"
-   },
-   "outputs": [],
-   "source": [
-    "# Build model, easiest to just run forward pass.\n",
-    "dataset = trainer.distribute_dataset(dataset)\n",
-    "trainer.build(next(iter(dataset)))"
-   ]
-  },
-  {
-   "cell_type": "markdown",
-   "metadata": {
-    "colab_type": "text",
-    "id": "RFEqt6e1DsqG"
-   },
-   "source": [
-    "## Train Loop"
-   ]
-  },
-  {
-   "cell_type": "code",
-   "execution_count": 0,
-   "metadata": {
-    "colab": {},
-    "colab_type": "code",
-    "id": "LWdoRIONDxri"
-   },
-   "outputs": [],
-   "source": [
-    "dataset_iter = iter(dataset)\n",
-    "\n",
-    "for i in range(300):\n",
-    "  losses = trainer.train_step(dataset_iter)\n",
-    "  res_str = 'step: {}\\t'.format(i)\n",
-    "  for k, v in losses.items():\n",
-    "    res_str += '{}: {:.2f}\\t'.format(k, v)\n",
-    "  print(res_str)"
-   ]
-  },
-  {
-   "cell_type": "markdown",
-   "metadata": {
-    "colab_type": "text",
-    "id": "2cj220vSF8_Y"
-   },
-   "source": [
-    "# Analyze results"
-   ]
-  },
-  {
-   "cell_type": "code",
-   "execution_count": 0,
-   "metadata": {
-    "colab": {},
-    "colab_type": "code",
-    "id": "mDU_FysURm_Z"
-   },
-   "outputs": [],
-   "source": [
-    "# Run a batch of predictions.\n",
-    "start_time = time.time()\n",
-    "controls =  model(next(dataset_iter))\n",
-    "audio_gen = model.get_audio_from_outputs(controls)\n",
-    "print('Prediction took %.1f seconds' % (time.time() - start_time))"
-   ]
-  },
-  {
-   "cell_type": "code",
-   "execution_count": 0,
-   "metadata": {
-    "colab": {},
-    "colab_type": "code",
-    "id": "AlE5kkroHiFr"
-   },
-   "outputs": [],
-   "source": [
-    "print('Original Audio')\n",
-    "play(audio)\n",
-    "print('Resynthesized Audio')\n",
-    "play(audio_gen)\n",
-    "print('Filtered Noise Audio')\n",
-    "audio_noise = controls['noise']['signal']\n",
-    "play(audio_noise)\n",
-    "\n",
-    "specplot(audio)\n",
-    "specplot(audio_gen)\n",
-    "specplot(audio_noise)"
-   ]
-  },
-  {
-   "cell_type": "code",
-   "execution_count": 0,
-   "metadata": {
-    "colab": {},
-    "colab_type": "code",
-    "id": "DVhoLzV-ZYav"
-   },
-   "outputs": [],
-   "source": [
-    "batch_idx = 0\n",
-    "get = lambda key: ddsp.core.nested_lookup(key, controls)[batch_idx]\n",
-    "\n",
-    "amps = get('additive/controls/amplitudes')\n",
-    "harmonic_distribution = get('additive/controls/harmonic_distribution')\n",
-    "noise_magnitudes = get('noise/controls/magnitudes')\n",
-    "f0_hz = get('f0_hz')\n",
-    "loudness = get('loudness_db')\n",
-    "\n",
-    "audio_noise = get('noise/signal')\n",
-    "\n",
-    "f, ax = plt.subplots(1, 2, figsize=(14, 4))\n",
-    "f.suptitle('Input Features', fontsize=16)\n",
-    "ax[0].plot(loudness)\n",
-    "ax[0].set_ylabel('Loudness')\n",
-    "ax[1].plot(f0_hz)\n",
-    "ax[1].set_ylabel('F0_Hz')\n",
-    "\n",
-    "f, ax = plt.subplots(1, 2, figsize=(14, 4))\n",
-    "f.suptitle('Synth Params', fontsize=16)\n",
-    "ax[0].semilogy(amps)\n",
-    "ax[0].set_ylabel('Amps')\n",
-    "ax[0].set_ylim(1e-5, 2)\n",
-    "# ax[0].semilogy(harmonic_distribution)\n",
-    "ax[1].matshow(np.rot90(np.log10(harmonic_distribution + 1e-6)),\n",
-    "              cmap=plt.cm.magma, \n",
-    "              aspect='auto')\n",
-    "ax[1].set_ylabel('Harmonic Distribution')\n",
-    "ax[1].set_xticks([])\n",
-    "_ = ax[1].set_yticks([])\n",
-    "\n",
-    "f, ax = plt.subplots(1, 1, figsize=(7, 4))\n",
-    "# f.suptitle('Filtered Noise Params', fontsize=16)\n",
-    "ax.matshow(np.rot90(np.log10(noise_magnitudes + 1e-6)), \n",
-    "           cmap=plt.cm.magma, \n",
-    "           aspect='auto')\n",
-    "ax.set_ylabel('Filtered Noise Magnitudes')\n",
-    "ax.set_xticks([])\n",
-    "_ = ax.set_yticks([])\n"
-   ]
-  }
- ],
- "metadata": {
-  "accelerator": "GPU",
-  "colab": {
-   "collapsed_sections": [
-    "hMqWDc_m6rUC",
-    "ZFIqwYGbZ-df",
-    "khYj8yiMDxGL",
-    "acGO0ifg0I3k",
-    "Op0V8onI0VUK",
-    "EWZQXFLehCU0",
-    "uAZgDMV9hGyp",
-    "MnnxpYbRrPrp",
-    "IGvCE5BbrWTU",
-    "RFEqt6e1DsqG",
-    "2cj220vSF8_Y"
-   ],
-   "last_runtime": {},
-   "name": "3_training.ipynb",
-   "provenance": [],
-   "toc_visible": true
-  },
-  "kernelspec": {
-   "display_name": "Python 3",
-   "language": "python",
-   "name": "python3"
-  },
-  "language_info": {
-   "codemirror_mode": {
-    "name": "ipython",
-    "version": 3
-   },
-   "file_extension": ".py",
-   "mimetype": "text/x-python",
-   "name": "python",
-   "nbconvert_exporter": "python",
-   "pygments_lexer": "ipython3",
-   "version": "3.8.5"
-  },
-  "toc": {
-   "base_numbering": 1,
-   "nav_menu": {},
-   "number_sections": true,
-   "sideBar": true,
-   "skip_h1_title": false,
-   "title_cell": "Table of Contents",
-   "title_sidebar": "Contents",
-   "toc_cell": false,
-   "toc_position": {},
-   "toc_section_display": true,
-   "toc_window_display": false
-  }
- },
- "nbformat": 4,
- "nbformat_minor": 1
+  "nbformat": 4,
+  "nbformat_minor": 0
 }