# Demos

Here are colab notebooks for demonstrating neat things you can do with DDSP.

<<<<<<< HEAD
*   <a href="https://colab.research.google.com/github/nielsrolf/ddsp/blob/master/ddsp/colab/demos/timbre_transfer.ipynb" target="_parent"><img src="https://colab.research.google.com/assets/colab-badge.svg" alt="Open In Colab"/></a> [timbre_transfer](./timbre_transfer.ipynb):
    Convert audio between sound sources with pretrained models. Try turning your voice into a violin, or scratching your laptop and seeing how it sounds as a flute :). Pick from a selection of pretrained models or upload your own that you can train with the `train_autoencoder` demo.
*   <a href="https://colab.research.google.com/github/nielsrolf/ddsp/blob/master/ddsp/colab/demos/train_autoencoder.ipynb" target="_parent"><img src="https://colab.research.google.com/assets/colab-badge.svg" alt="Open In Colab"/></a> [train_autoencoder](./train_autoencoder.ipynb):
    Takes you through all the steps to convert audio files into a dataset and train your own DDSP autoencoder model. You can transfer data and models to/from google drive, and download a .zip file of your trained model to be used with the `timbre_transfer` demo.
*   <a href="https://colab.research.google.com/github/nielsrolf/ddsp/blob/master/ddsp/colab/demos/pitch_detection.ipynb" target="_parent"><img src="https://colab.research.google.com/assets/colab-badge.svg" alt="Open In Colab"/></a> [pitch_detection](./pitch_detection.ipynb):
=======
*   [timbre_transfer](https://colab.research.google.com/github/magenta/ddsp/blob/master/ddsp/colab/demos/timbre_transfer.ipynb):
    Convert audio between sound sources with pretrained models. Try turning your voice into a violin, or scratching your laptop and seeing how it sounds as a flute :). Pick from a selection of pretrained models or upload your own that you can train with the `train_autoencoder` demo.

*   [train_autoencoder](https://colab.research.google.com/github/magenta/ddsp/blob/master/ddsp/colab/demos/train_autoencoder.ipynb):
    Takes you through all the steps to convert audio files into a dataset and train your own DDSP autoencoder model. You can transfer data and models to/from google drive, and download a .zip file of your trained model to be used with the `timbre_transfer` demo.

*   [pitch_detection](https://colab.research.google.com/github/magenta/ddsp/blob/master/ddsp/colab/demos/pitch_detection.ipynb):
>>>>>>> a01de47d
    Demonstration of self-supervised pitch detection models from [2020 ICML Workshop paper](https://openreview.net/forum?id=RlVTYWhsky7).<|MERGE_RESOLUTION|>--- conflicted
+++ resolved
@@ -2,13 +2,6 @@
 
 Here are colab notebooks for demonstrating neat things you can do with DDSP.
 
-<<<<<<< HEAD
-*   <a href="https://colab.research.google.com/github/nielsrolf/ddsp/blob/master/ddsp/colab/demos/timbre_transfer.ipynb" target="_parent"><img src="https://colab.research.google.com/assets/colab-badge.svg" alt="Open In Colab"/></a> [timbre_transfer](./timbre_transfer.ipynb):
-    Convert audio between sound sources with pretrained models. Try turning your voice into a violin, or scratching your laptop and seeing how it sounds as a flute :). Pick from a selection of pretrained models or upload your own that you can train with the `train_autoencoder` demo.
-*   <a href="https://colab.research.google.com/github/nielsrolf/ddsp/blob/master/ddsp/colab/demos/train_autoencoder.ipynb" target="_parent"><img src="https://colab.research.google.com/assets/colab-badge.svg" alt="Open In Colab"/></a> [train_autoencoder](./train_autoencoder.ipynb):
-    Takes you through all the steps to convert audio files into a dataset and train your own DDSP autoencoder model. You can transfer data and models to/from google drive, and download a .zip file of your trained model to be used with the `timbre_transfer` demo.
-*   <a href="https://colab.research.google.com/github/nielsrolf/ddsp/blob/master/ddsp/colab/demos/pitch_detection.ipynb" target="_parent"><img src="https://colab.research.google.com/assets/colab-badge.svg" alt="Open In Colab"/></a> [pitch_detection](./pitch_detection.ipynb):
-=======
 *   [timbre_transfer](https://colab.research.google.com/github/magenta/ddsp/blob/master/ddsp/colab/demos/timbre_transfer.ipynb):
     Convert audio between sound sources with pretrained models. Try turning your voice into a violin, or scratching your laptop and seeing how it sounds as a flute :). Pick from a selection of pretrained models or upload your own that you can train with the `train_autoencoder` demo.
 
@@ -16,5 +9,4 @@
     Takes you through all the steps to convert audio files into a dataset and train your own DDSP autoencoder model. You can transfer data and models to/from google drive, and download a .zip file of your trained model to be used with the `timbre_transfer` demo.
 
 *   [pitch_detection](https://colab.research.google.com/github/magenta/ddsp/blob/master/ddsp/colab/demos/pitch_detection.ipynb):
->>>>>>> a01de47d
     Demonstration of self-supervised pitch detection models from [2020 ICML Workshop paper](https://openreview.net/forum?id=RlVTYWhsky7).